--- conflicted
+++ resolved
@@ -223,14 +223,8 @@
 		return [];
 	}
 
-<<<<<<< HEAD
 	public provideTextDocumentContent(uri: Uri): Thenable<string> {
-		return vscode.workspace.openTextDocument(Uri.parse(uri.query)).then(document => {
-=======
-	public provideTextDocumentContent(uri: vscode.Uri): Thenable<string> {
-
 		return vscode.workspace.openTextDocument(vscode.Uri.parse(uri.query)).then(document => {
->>>>>>> c9a70707
 			const head = [].concat(
 				'<!DOCTYPE html>',
 				'<html>',
